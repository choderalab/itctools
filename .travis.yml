language: c

#os:
#  - linux
#  - osx

install:
  - source install.sh
  - export PYTHONUNBUFFERED=true

script:
  - export CC="gcc -std=c89"
  - source deactivate
  - source activate $python
  - conda list -e
<<<<<<< HEAD
  - nosetests --with-coverage 
  - coverage run -a --source='tests/behave/features' -m behave
=======
  - nosetests --with-coverage -vv
  - behave 
>>>>>>> 4ffa8d6f
env:
  matrix:
    - python=2.7  CONDA_PY=27
    - python=3.3  CONDA_PY=33

after_success:
  coveralls
#    - python=3.4  CONDA_PY=34<|MERGE_RESOLUTION|>--- conflicted
+++ resolved
@@ -13,13 +13,8 @@
   - source deactivate
   - source activate $python
   - conda list -e
-<<<<<<< HEAD
-  - nosetests --with-coverage 
-  - coverage run -a --source='tests/behave/features' -m behave
-=======
   - nosetests --with-coverage -vv
   - behave 
->>>>>>> 4ffa8d6f
 env:
   matrix:
     - python=2.7  CONDA_PY=27
